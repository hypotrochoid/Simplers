--- conflicted
+++ resolved
@@ -15,11 +15,6 @@
 license = "Apache-2.0"
 
 [dependencies]
-<<<<<<< HEAD
 priority-queue = "1.0.1"
-ordered-float = "1.0.2"
-=======
-priority-queue = "0.6.0"
 ordered-float = "2.0.0"
->>>>>>> f07365f4
 num-traits = "0.2.10"